"""AccessoryDriver - glues together the HAP Server, accessories and mDNS advertising.

Sending updates to clients

The process of sending value changes to clients happens in two parts - on one hand, the
value change is indicated by a Characteristic and, on the other, that change is sent to a
client. To begin, typically, something in the Accessory's run method will do
set_value(foo, notify=True) on one of its contained Characteristic. This in turn will
create a HAP representation of the change and publish it to the Accessory. This will
then add some more information and eventually the value change will reach the
AccessoryDriver (all this happens through the publish() interface). The AccessoryDriver
will then check if there is a client that subscribed for events from this exact
Characteristic from this exact Accessory (remember, it could be a Bridge with more than
one Accessory in it). If so, the event is put in a FIFO queue - the event queue. This
terminates the call chain and concludes the publishing process from the Characteristic,
the Characteristic does not block waiting for the actual send to happen.

When the AccessoryDriver is started, it spawns an event dispatch thread. The purpose of
this thread is to get events from the event queue and send them to subscribed clients.
Whenever a send fails, the client is unsubscripted, as it is assumed that the client left
or went to sleep before telling us. This concludes the publishing process from the
AccessoryDriver.
"""
import asyncio
from concurrent.futures import ThreadPoolExecutor
import os
import logging
import socket
import hashlib
import base64
import sys
import time
import threading
import json
import queue

from zeroconf import ServiceInfo, Zeroconf

from pyhap.accessory import get_topic
from pyhap.characteristic import CharacteristicError
from pyhap.const import (
    STANDALONE_AID, HAP_PERMISSION_NOTIFY, HAP_REPR_ACCS, HAP_REPR_AID,
    HAP_REPR_CHARS, HAP_REPR_IID, HAP_REPR_STATUS, HAP_REPR_VALUE)
from pyhap.encoder import AccessoryEncoder
from pyhap.hap_server import HAPServer
from pyhap.hsrp import Server as SrpServer
from pyhap.loader import Loader
from pyhap.params import get_srp_context
from pyhap.state import State

logger = logging.getLogger(__name__)

CHAR_STAT_OK = 0
SERVICE_COMMUNICATION_FAILURE = -70402


def callback(func):
    """Decorator for non blocking functions."""
    setattr(func, '_pyhap_callback', True)
    return func


def is_callback(func):
    """Check if function is callback."""
    return '_pyhap_callback' in getattr(func, '__dict__', {})


class AccessoryMDNSServiceInfo(ServiceInfo):
    """A mDNS service info representation of an accessory."""

    def __init__(self, accessory, state):
        self.accessory = accessory
        self.state = state
        hname = socket.gethostname()
        pubname = hname + '.' if hname.endswith('.local') else hname + '.local.'

        adv_data = self._get_advert_data()
        super().__init__(
            '_hap._tcp.local.',
            self.accessory.display_name + '._hap._tcp.local.',
            socket.inet_aton(self.state.address), self.state.port,
            0, 0, adv_data, pubname)

    def _setup_hash(self):
        setup_hash_material = self.state.setup_id + self.state.mac
        temp_hash = hashlib.sha512()
        temp_hash.update(setup_hash_material.encode())
        return base64.b64encode(temp_hash.digest()[:4])

    def _get_advert_data(self):
        """Generate advertisement data from the accessory."""
        return {
            'md': self.accessory.display_name,
            'pv': '1.0',
            'id': self.state.mac,
            # represents the 'configuration version' of an Accessory.
            # Increasing this 'version number' signals iOS devices to
            # re-fetch accessories data.
            'c#': str(self.state.config_version),
            's#': '1',  # 'accessory state'
            'ff': '0',
            'ci': str(self.accessory.category),
            # 'sf == 1' means "discoverable by HomeKit iOS clients"
            'sf': '0' if self.state.paired else '1',
            'sh': self._setup_hash()
        }


class AccessoryDriver:
    """
    An AccessoryDriver mediates between incoming requests from the HAPServer and
    the Accessory.

    The driver starts and stops the HAPServer, the mDNS advertisements and responds
    to events from the HAPServer.
    """

    NUM_EVENTS_BEFORE_STATS = 100

    def __init__(self, *, address=None, port=51234,
                 persist_file='accessory.state', pincode=None,
                 encoder=None, loader=None, loop=None):
        """
        Initialize a new AccessoryDriver object.

        :param pincode: The pincode that HAP clients must prove they know in order
            to pair with this `Accessory`. Defaults to None, in which case a random
            pincode is generated. The pincode has the format "xxx-xx-xxx", where x is
            a digit.
        :type pincode: bytearray

        :param port: The local port on which the accessory will be accessible.
            In other words, this is the port of the HAPServer.
        :type port: int

        :param address: The local address on which the accessory will be accessible.
            In other words, this is the address of the HAPServer. If not given, the
            driver will try to select an address.
        :type address: str

        :param persist_file: The file name in which the state of the accessory
            will be persisted. This uses `expandvars`, so may contain `~` to
            refer to the user's home directory.
        :type persist_file: str

        :param encoder: The encoder to use when persisting/loading the Accessory state.
        :type encoder: AccessoryEncoder
        """
        if sys.platform == 'win32':
            self.loop = loop or asyncio.ProactorEventLoop()
        else:
            self.loop = loop or asyncio.new_event_loop()

        executer_opts = {'max_workers': None}
        if sys.version_info >= (3, 6):
            executer_opts['thread_name_prefix'] = 'SyncWorker'

        self.executer = ThreadPoolExecutor(**executer_opts)
        self.loop.set_default_executor(self.executer)

        self.accessory = None
        self.http_server_thread = None
        self.advertiser = Zeroconf()
        self.persist_file = os.path.expanduser(persist_file)
        self.encoder = encoder or AccessoryEncoder()
        self.topics = {}  # topic: set of (address, port) of subscribed clients
        self.topic_lock = threading.Lock()  # for exclusive access to the topics
        self.loader = loader or Loader()
        self.aio_stop_event = asyncio.Event(loop=self.loop)
        self.stop_event = threading.Event()
        self.event_queue = queue.Queue()  # (topic, bytes)
        self.send_event_thread = None  # the event dispatch thread
        self.sent_events = 0
        self.accumulated_qsize = 0

        self.mdns_service_info = None
        self.srp_verifier = None
        self.accessory_thread = None

        self.state = State(address=address, pincode=pincode, port=port)
        network_tuple = (self.state.address, self.state.port)
        self.http_server = HAPServer(network_tuple, self)

    def start(self):
        """Start the event loop and call `_do_start`.

        Pyhap will be stopped gracefully on a KeyBoardInterrupt.
        """
        try:
            logger.info('Starting the event loop')
            self.add_job(self._do_start)
            self.loop.run_forever()
        except KeyboardInterrupt:
            self.loop.call_soon_threadsafe(
                self.loop.create_task, self.async_stop())
            self.loop.run_forever()
        finally:
            self.loop.close()
            logger.info('Closed the event loop')

    def _do_start(self):
        """Starts the accessory.

        - Call the accessory's run method.
        - Start handling accessory events.
        - Start the HAP server.
        - Publish a mDNS advertisement.
        - Print the setup QR code if the accessory is not paired.

        All of the above are started in separate threads. Accessory thread is set as
        daemon.
        """
        if self.accessory is None:
            raise ValueError("You must assign an accessory to the driver, "
                             "before you can start it.")
        logger.info("Starting accessory %s on address %s, port %s.",
                    self.accessory.display_name, self.state.address,
                    self.state.port)

        # Start sending events to clients. This is done in a daemon thread, because:
        # - if the queue is blocked waiting on an empty queue, then there is nothing left
        #   for clean up.
        # - if the queue is currently sending an event to the client, then, when it has
        #   finished, it will check the run sentinel, see that it is set and break the
        #   loop. Alternatively, the server's server_close method will shutdown and close
        #   the socket, while sending is in progress, which will result abort the sending.
        self.send_event_thread = threading.Thread(daemon=True, target=self.send_events)
        self.send_event_thread.start()

        # Start listening for requests
        self.http_server_thread = threading.Thread(target=self.http_server.serve_forever)
        self.http_server_thread.start()

        # Advertise the accessory as a mDNS service.
        self.mdns_service_info = AccessoryMDNSServiceInfo(
            self.accessory, self.state)
        self.advertiser.register_service(self.mdns_service_info)

        # Print accessory setup message
        if not self.state.paired:
            self.accessory.setup_message()

        # Start the accessory so it can do stuff.
        self.add_job(self.accessory.run)
        logger.debug('AccessoryDriver started successfully')

    def stop(self):
        """Method to stop pyhap."""
        self.loop.call_soon_threadsafe(
            self.loop.create_task, self.async_stop())

    async def async_stop(self):
        """Stops the AccessoryDriver and shutdown all remaining tasks."""
        await self.async_add_job(self._do_stop)
        logger.debug('Shutdown executers')
        self.executer.shutdown()
        self.loop.stop()

    def _do_stop(self):
        """Stop the accessory.

        1. Set the run sentinel.
        2. Call the stop method of the Accessory and wait for its thread to finish.
        3. Stop mDNS advertising.
        4. Stop HAP server.
        """
        # TODO: This should happen in a different order - mDNS, server, accessory. Need
        # to ensure that sending with a closed server will not crash the app.
        logger.info("Stopping accessory %s on address %s, port %s.",
                    self.accessory.display_name, self.state.address,
                    self.state.port)
        logger.debug("Setting stop events, stopping accessory and event sending")
        self.stop_event.set()
        self.loop.call_soon_threadsafe(self.aio_stop_event.set)
        self.add_job(self.accessory.stop)

        logger.debug("Stopping mDNS advertising")
        self.advertiser.unregister_service(self.mdns_service_info)
        self.advertiser.close()

        logger.debug("Stopping HAP server")
        self.http_server.shutdown()
        self.http_server.server_close()
        self.http_server_thread.join()

        logger.debug("AccessoryDriver stopped successfully")

    def add_job(self, target, *args):
        """Add job to executer pool."""
        if target is None:
            raise ValueError("Don't call add_job with None.")
        self.loop.call_soon_threadsafe(self.async_add_job, target, *args)

    @callback
    def async_add_job(self, target, *args):
        """Add job from within the event loop."""
        task = None

        if asyncio.iscoroutine(target):
            task = self.loop.create_task(target)
        elif is_callback(target):
            self.loop.call_soon(target, *args)
        elif asyncio.iscoroutinefunction(target):
            task = self.loop.create_task(target(*args))
        else:
            task = self.loop.run_in_executor(None, target, *args)

        return task

    @callback
    def async_run_job(self, target, *args):
        """Run job from within the event loop.

        In contract to `async_add_job`, `callbacks` get called immediately.
        """
        if not asyncio.iscoroutine(target) and is_callback(target):
            target(*args)
        else:
            self.async_add_job(target, *args)

    def add_accessory(self, accessory):
        """Add top level accessory to driver."""
        self.accessory = accessory
        if accessory.aid is None:
            accessory.aid = STANDALONE_AID
        elif accessory.aid != STANDALONE_AID:
            raise ValueError("Top-level accessory must have the AID == 1.")
        if os.path.exists(self.persist_file):
            logger.info("Loading Accessory state from `%s`", self.persist_file)
            self.load()
        else:
            logger.info("Storing Accessory state in `%s`", self.persist_file)
            self.persist()

    def subscribe_client_topic(self, client, topic, subscribe=True):
        """(Un)Subscribe the given client from the given topic, thread-safe.

        :param client: A client (address, port) tuple that should be subscribed.
        :type client: tuple <str, int>

        :param topic: The topic to which to subscribe.
        :type topic: str

        :param subscribe: Whether to subscribe or unsubscribe the client. Both subscribing
            an already subscribed client and unsubscribing a client that is not subscribed
            do nothing.
        :type subscribe: bool
        """
        with self.topic_lock:
            if subscribe:
                subscribed_clients = self.topics.get(topic)
                if subscribed_clients is None:
                    subscribed_clients = set()
                    self.topics[topic] = subscribed_clients
                subscribed_clients.add(client)
            else:
                if topic not in self.topics:
                    return
                subscribed_clients = self.topics[topic]
                subscribed_clients.discard(client)
                if not subscribed_clients:
                    del self.topics[topic]

    def publish(self, data):
        """Publishes an event to the client.

        The publishing occurs only if the current client is subscribed to the topic for
        the aid and iid contained in the data.

        :param data: The data to publish. It must at least contain the keys "aid" and
            "iid".
        :type data: dict
        """
        topic = get_topic(data[HAP_REPR_AID], data[HAP_REPR_IID])
        if topic not in self.topics:
            return

        data = {HAP_REPR_CHARS: [data]}
        bytedata = json.dumps(data).encode()
        self.event_queue.put((topic, bytedata))

    def send_events(self):
        """Start sending events from the queue to clients.

        This continues until self.run_sentinel is set. The method logs the average
        queue size for the past NUM_EVENTS_BEFORE_STATS. Enable debug logging to see this
        information.

        Whenever sending an event fails (i.e. HAPServer.push_event returns False), the
        intended client is removed from the set of subscribed clients for the topic.

        @note: This method blocks on Queue.get, waiting for something to come. Thus, if
        this is not run in a daemon thread or it is run on the main thread, the app will
        hang.
        """
        while not self.loop.is_closed():
            # Maybe consider having a pool of worker threads, each performing a send in
            # order to increase throughput.
            topic, bytedata = self.event_queue.get()
            subscribed_clients = self.topics.get(topic, [])
            logger.debug('Send event: topic(%s), data(%s)', topic, bytedata)
            for client_addr in subscribed_clients.copy():
                logger.debug('Sending event to client: %s', client_addr)
                pushed = self.http_server.push_event(bytedata, client_addr)
                if not pushed:
                    logger.debug('Could not send event to %s, probably stale socket.',
                                 client_addr)
                    # Maybe consider removing the client_addr from every topic?
                    self.subscribe_client_topic(client_addr, topic, False)
            self.event_queue.task_done()
            self.sent_events += 1
            self.accumulated_qsize += self.event_queue.qsize()

            if self.sent_events > self.NUM_EVENTS_BEFORE_STATS:
                logger.debug('Average queue size for the past %s events: %.2f',
                             self.sent_events, self.accumulated_qsize / self.sent_events)
                self.sent_events = 0
                self.accumulated_qsize = 0

    def config_changed(self):
        """Notify the driver that the accessory's configuration has changed.

        Persists the accessory, so that the new configuration is available on
        restart. Also, updates the mDNS advertisement, so that iOS clients know they need
        to fetch new data.
        """
        self.state.config_version += 1
        self.persist()
        self.update_advertisement()

    def update_advertisement(self):
        """Updates the mDNS service info for the accessory."""
        self.advertiser.unregister_service(self.mdns_service_info)
        self.mdns_service_info = AccessoryMDNSServiceInfo(
            self.accessory, self.state)
        time.sleep(0.1)  # Doing it right away can cause crashes.
        self.advertiser.register_service(self.mdns_service_info)

    def persist(self):
        """Saves the state of the accessory."""
        with open(self.persist_file, 'w') as fp:
            self.encoder.persist(fp, self.state)

    def load(self):
        """ """
        with open(self.persist_file, 'r') as fp:
            self.encoder.load_into(fp, self.state)

    def pair(self, client_uuid, client_public):
        """Called when a client has paired with the accessory.

        Updates the accessory with the paired client and updates the mDNS service. Also,
        persist the new state.

        :param client_uuid: The client uuid.
        :type client_uuid: uuid.UUID

        :param client_public: The client's public key.
        :type client_public: bytes

        :return: Whether the pairing is successful.
        :rtype: bool
        """
        # TODO: Adding a client is a change in the acc. configuration. Then, should we
        # let the accessory call config_changed, which will persist and update mDNS?
        # See also unpair.
        logger.info("Paired with %s.", client_uuid)
        self.state.add_paired_client(client_uuid, client_public)
        self.persist()
        self.update_advertisement()
        return True

    def unpair(self, client_uuid):
        """Removes the paired client from the accessory.

        Updates the accessory and updates the mDNS service. Persist the new accessory
        state.

        :param client_uuid: The client uuid.
        :type client_uuid: uuid.UUID
        """
        logger.info("Unpairing client %s.", client_uuid)
        self.state.remove_paired_client(client_uuid)
        self.persist()
        self.update_advertisement()

    def setup_srp_verifier(self):
        """Create an SRP verifier for the accessory's info."""
        # TODO: Move the below hard-coded values somewhere nice.
        ctx = get_srp_context(3072, hashlib.sha512, 16)
        verifier = SrpServer(ctx, b'Pair-Setup', self.state.pincode)
        self.srp_verifier = verifier

    def get_accessories(self):
        """Returns the accessory in HAP format.

        :return: An example HAP representation is:

        .. code-block:: python

           {
              "accessories": [
                 "aid": 1,
                 "services": [
                    "iid": 1,
                    "type": ...,
                    "characteristics": [{
                       "iid": 2,
                       "type": ...,
                       "description": "CurrentTemperature",
                       ...
                    }]
                 ]
              ]
           }

        :rtype: dict
        """
        hap_rep = self.accessory.to_HAP()
        if not isinstance(hap_rep, list):
            hap_rep = [hap_rep, ]
<<<<<<< HEAD
        logger.debug("Get acc:%s", hap_rep)
=======
        logger.debug('Get accessories response:\n%s', json.dumps(hap_rep, indent=3))
>>>>>>> d87c9535
        return {HAP_REPR_ACCS: hap_rep}

    def get_characteristics(self, char_ids):
        """Returns values for the required characteristics.

        :param char_ids: A list of characteristic "paths", e.g. "1.2" is aid 1, iid 2.
        :type char_ids: list<str>

        :return: Status success for each required characteristic. For example:

        .. code-block:: python

           {
              "characteristics: [{
                 "aid": 1,
                 "iid": 2,
                 "status" 0
              }]
           }

        :rtype: dict
        """
        chars = []
        for id in char_ids:
            aid, iid = (int(i) for i in id.split('.'))
            rep = {HAP_REPR_AID: aid, HAP_REPR_IID: iid}
            char = self.accessory.get_characteristic(aid, iid)
            try:
                rep[HAP_REPR_VALUE] = char.get_value()
                rep[HAP_REPR_STATUS] = CHAR_STAT_OK
            except CharacteristicError:
                logger.error("Error getting value for characteristic %s.", id)
                rep[HAP_REPR_STATUS] = SERVICE_COMMUNICATION_FAILURE

            chars.append(rep)
<<<<<<< HEAD
        logger.debug("GEt Chars: %s", chars)
=======
        logger.debug("Get chars response: %s", json.dumps(chars, indent=3))
>>>>>>> d87c9535
        return {HAP_REPR_CHARS: chars}

    def set_characteristics(self, chars_query, client_addr):
        """Called from ``HAPServerHandler`` when iOS configures the characteristics.

        :param chars_query: A configuration query. For example:

        .. code-block:: python

           {
              "characteristics": [{
                 "aid": 1,
                 "iid": 2,
                 "value": False, # Value to set
                 "ev": True # (Un)subscribe for events from this characteristics.
              }]
           }

        :type chars_query: dict
        """
        # TODO: Add support for chars that do no support notifications.
        for cq in chars_query[HAP_REPR_CHARS]:
            aid, iid = cq[HAP_REPR_AID], cq[HAP_REPR_IID]
            char = self.accessory.get_characteristic(aid, iid)

            if HAP_PERMISSION_NOTIFY in cq:
                char_topic = get_topic(aid, iid)
                logger.debug('Subscribed client %s to topic %s',
                             client_addr, char_topic)
                self.subscribe_client_topic(
                    client_addr, char_topic, cq[HAP_PERMISSION_NOTIFY])

            if HAP_REPR_VALUE in cq:
                # TODO: status needs to be based on success of set_value
                char.client_update_value(cq[HAP_REPR_VALUE])

    def signal_handler(self, _signal, _frame):
        """Stops the AccessoryDriver for a given signal.

        An AccessoryDriver can be registered as a signal handler with this method. For
        example, you can register it for a KeyboardInterrupt as follows:
        >>> import signal
        >>> signal.signal(signal.SIGINT, anAccDriver.signal_handler)

        Now, when the user hits Ctrl+C, the driver will stop its accessory, the HAP server
        and everything else that needs stopping and will exit gracefully.
        """
        try:
            self.stop()
        except Exception as e:
            logger.error("Could not stop AccessoryDriver because of error: %s", e)
            raise<|MERGE_RESOLUTION|>--- conflicted
+++ resolved
@@ -519,11 +519,7 @@
         hap_rep = self.accessory.to_HAP()
         if not isinstance(hap_rep, list):
             hap_rep = [hap_rep, ]
-<<<<<<< HEAD
-        logger.debug("Get acc:%s", hap_rep)
-=======
-        logger.debug('Get accessories response:\n%s', json.dumps(hap_rep, indent=3))
->>>>>>> d87c9535
+        logger.debug("Get accessories response: %s", hap_rep)
         return {HAP_REPR_ACCS: hap_rep}
 
     def get_characteristics(self, char_ids):
@@ -559,11 +555,7 @@
                 rep[HAP_REPR_STATUS] = SERVICE_COMMUNICATION_FAILURE
 
             chars.append(rep)
-<<<<<<< HEAD
-        logger.debug("GEt Chars: %s", chars)
-=======
-        logger.debug("Get chars response: %s", json.dumps(chars, indent=3))
->>>>>>> d87c9535
+        logger.debug("Get chars response: %s", chars)
         return {HAP_REPR_CHARS: chars}
 
     def set_characteristics(self, chars_query, client_addr):
