--- conflicted
+++ resolved
@@ -56,15 +56,6 @@
 SERVICE_CALLBACK = 0
 SERVICE_CALLBACK_DATA = 1
 HAP_SERVICE_TYPE = "_hap._tcp.local."
-<<<<<<< HEAD
-
-
-def callback(func):
-    """Decorator for non blocking functions."""
-    setattr(func, "_pyhap_callback", True)
-    return func
-=======
->>>>>>> 86861a43
 
 
 def is_callback(func):
@@ -89,7 +80,6 @@
         self.state = state
 
         adv_data = self._get_advert_data()
-        logger.warning("adv_data: %s", adv_data)
         # Append part of MAC address to prevent name conflicts
         name = "{} {}.{}".format(
             self.accessory.display_name,
@@ -395,10 +385,7 @@
             logger.info("Storing Accessory state in `%s`", self.persist_file)
             self.persist()
 
-<<<<<<< HEAD
-=======
     @util.callback
->>>>>>> 86861a43
     def async_subscribe_client_topic(self, client, topic, subscribe=True):
         """(Un)Subscribe the given client from the given topic.
 
