"""AccessoryDriver - glues together the HAP Server, accessories and mDNS advertising.

Sending updates to clients

The process of sending value changes to clients happens in two parts - on one hand, the
value change is indicated by a Characteristic and, on the other, that change is sent to a
client. To begin, typically, something in the Accessory's run method will do
set_value(foo, notify=True) on one of its contained Characteristic. This in turn will
create a HAP representation of the change and publish it to the Accessory. This will
then add some more information and eventually the value change will reach the
AccessoryDriver (all this happens through the publish() interface). The AccessoryDriver
will then check if there is a client that subscribed for events from this exact
Characteristic from this exact Accessory (remember, it could be a Bridge with more than
one Accessory in it). If so, the event is put in a FIFO queue - the event queue. This
terminates the call chain and concludes the publishing process from the Characteristic,
the Characteristic does not block waiting for the actual send to happen.

When the AccessoryDriver is started, it spawns an event dispatch thread. The purpose of
this thread is to get events from the event queue and send them to subscribed clients.
Whenever a send fails, the client is unsubscripted, as it is assumed that the client left
or went to sleep before telling us. This concludes the publishing process from the
AccessoryDriver.
"""
import asyncio
from concurrent.futures import ThreadPoolExecutor
import functools
import os
import logging
import socket
import hashlib
import base64
import sys
import time
import threading
import json
import queue

from zeroconf import ServiceInfo, Zeroconf

from pyhap.accessory import get_topic
from pyhap.characteristic import CharacteristicError
from pyhap.const import (
    STANDALONE_AID, HAP_PERMISSION_NOTIFY, HAP_REPR_ACCS, HAP_REPR_AID,
    HAP_REPR_CHARS, HAP_REPR_IID, HAP_REPR_STATUS, HAP_REPR_VALUE)
from pyhap.encoder import AccessoryEncoder
from pyhap.hap_server import HAPServer
from pyhap.hsrp import Server as SrpServer
from pyhap.loader import Loader
from pyhap.params import get_srp_context
from pyhap.state import State
from pyhap import util

logger = logging.getLogger(__name__)

CHAR_STAT_OK = 0
SERVICE_COMMUNICATION_FAILURE = -70402
SERVICE_CALLBACK = 0
SERVICE_CALLBACK_DATA = 1


def callback(func):
    """Decorator for non blocking functions."""
    setattr(func, '_pyhap_callback', True)
    return func


def is_callback(func):
    """Check if function is callback."""
    return '_pyhap_callback' in getattr(func, '__dict__', {})


def iscoro(func):
    """Check if the function is a coroutine or if the function is a ``functools.patial``,
    check the wrapped function for the same.
    """
    if isinstance(func, functools.partial):
        func = func.func
    return asyncio.iscoroutinefunction(func)


class AccessoryMDNSServiceInfo(ServiceInfo):
    """A mDNS service info representation of an accessory."""

    def __init__(self, accessory, state):
        self.accessory = accessory
        self.state = state

        adv_data = self._get_advert_data()
        super().__init__(
            '_hap._tcp.local.',
            self.accessory.display_name + '._hap._tcp.local.',
            socket.inet_aton(self.state.address), self.state.port,
            0, 0, adv_data)

    def _setup_hash(self):
        setup_hash_material = self.state.setup_id + self.state.mac
        temp_hash = hashlib.sha512()
        temp_hash.update(setup_hash_material.encode())
        return base64.b64encode(temp_hash.digest()[:4])

    def _get_advert_data(self):
        """Generate advertisement data from the accessory."""
        return {
            'md': self.accessory.display_name,
            'pv': '1.0',
            'id': self.state.mac,
            # represents the 'configuration version' of an Accessory.
            # Increasing this 'version number' signals iOS devices to
            # re-fetch accessories data.
            'c#': str(self.state.config_version),
            's#': '1',  # 'accessory state'
            'ff': '0',
            'ci': str(self.accessory.category),
            # 'sf == 1' means "discoverable by HomeKit iOS clients"
            'sf': '0' if self.state.paired else '1',
            'sh': self._setup_hash()
        }


class AccessoryDriver:
    """
    An AccessoryDriver mediates between incoming requests from the HAPServer and
    the Accessory.

    The driver starts and stops the HAPServer, the mDNS advertisements and responds
    to events from the HAPServer.
    """

    NUM_EVENTS_BEFORE_STATS = 100
    """Number of HAP send events to be processed before reporting statistics on
    the event queue length."""

    def __init__(self, *, address=None, port=51234,
                 persist_file='accessory.state', pincode=None,
                 encoder=None, loader=None, loop=None, mac=None,
                 listen_address=None, advertised_address=None, interface_choice=None,
                 zeroconf_instance=None):
        """
        Initialize a new AccessoryDriver object.

        :param pincode: The pincode that HAP clients must prove they know in order
            to pair with this `Accessory`. Defaults to None, in which case a random
            pincode is generated. The pincode has the format "xxx-xx-xxx", where x is
            a digit.
        :type pincode: bytearray

        :param port: The local port on which the accessory will be accessible.
            In other words, this is the port of the HAPServer.
        :type port: int

        :param address: The local address on which the accessory will be accessible.
            In other words, this is the address of the HAPServer. If not given, the
            driver will try to select an address.
        :type address: str

        :param persist_file: The file name in which the state of the accessory
            will be persisted. This uses `expandvars`, so may contain `~` to
            refer to the user's home directory.
        :type persist_file: str

        :param encoder: The encoder to use when persisting/loading the Accessory state.
        :type encoder: AccessoryEncoder

        :param mac: The MAC address which will be used to identify the accessory.
            If not given, the driver will try to select a MAC address.
        :type mac: str

        :param listen_address: The local address on the HAPServer will listen.
            If not given, the value of the address parameter will be used.
        :type listen_address: str

        :param advertised_address: The address of the HAPServer announced via mDNS.
            This can be used to announce an external address from behind a NAT.
            If not given, the value of the address parameter will be used.
        :type advertised_address: str

        :param interface_choice: The zeroconf interfaces to listen on.
        :type InterfacesType: [InterfaceChoice.Default, InterfaceChoice.All]

        :param zeroconf_instance: A Zeroconf instance. When running multiple accessories or
            bridges a single zeroconf instance can be shared to avoid the overhead
            of processing the same data multiple times.
        """
        if sys.platform == 'win32':
            self.loop = loop or asyncio.ProactorEventLoop()
        else:
            self.loop = loop or asyncio.new_event_loop()

        executor_opts = {'max_workers': None}
        if sys.version_info >= (3, 6):
            executor_opts['thread_name_prefix'] = 'SyncWorker'

        self.executor = ThreadPoolExecutor(**executor_opts)
        self.loop.set_default_executor(self.executor)

        self.accessory = None
        self.http_server_thread = None
        if zeroconf_instance is not None:
            self.advertiser = zeroconf_instance
        elif interface_choice is not None:
            self.advertiser = Zeroconf(interfaces=interface_choice)
        else:
            self.advertiser = Zeroconf()
        self.persist_file = os.path.expanduser(persist_file)
        self.encoder = encoder or AccessoryEncoder()
        self.topics = {}  # topic: set of (address, port) of subscribed clients
        self.topic_lock = threading.Lock()  # for exclusive access to the topics
        self.loader = loader or Loader()
        self.aio_stop_event = asyncio.Event(loop=self.loop)
        self.stop_event = threading.Event()
        self.event_queue = queue.Queue()  # (topic, bytes)
        self.send_event_thread = None  # the event dispatch thread
        self.sent_events = 0
        self.accumulated_qsize = 0

        self.safe_mode = False

        self.mdns_service_info = None
        self.srp_verifier = None

        address = address or util.get_local_address()
        advertised_address = advertised_address or address
        self.state = State(address=advertised_address, mac=mac, pincode=pincode, port=port)

        listen_address = listen_address or address
        network_tuple = (listen_address, self.state.port)
        self.http_server = HAPServer(network_tuple, self)

    def start(self):
        """Start the event loop and call `_do_start`.

        Pyhap will be stopped gracefully on a KeyBoardInterrupt.
        """
        try:
            logger.info('Starting the event loop')
            if threading.current_thread() is threading.main_thread():
                logger.debug('Setting child watcher')
                watcher = asyncio.SafeChildWatcher()
                watcher.attach_loop(self.loop)
                asyncio.set_child_watcher(watcher)
            else:
                logger.debug('Not setting a child watcher. Set one if '
                             'subprocesses will be started outside the main thread.')
            self.add_job(self._do_start)
            self.loop.run_forever()
        except KeyboardInterrupt:
            logger.debug('Got a KeyboardInterrupt, stopping driver')
            self.loop.call_soon_threadsafe(
                self.loop.create_task, self.async_stop())
            self.loop.run_forever()
        finally:
            self.loop.close()
            logger.info('Closed the event loop')

    def _do_start(self):
        """Starts the accessory.

        - Call the accessory's run method.
        - Start handling accessory events.
        - Start the HAP server.
        - Publish a mDNS advertisement.
        - Print the setup QR code if the accessory is not paired.

        All of the above are started in separate threads. Accessory thread is set as
        daemon.
        """
        if self.accessory is None:
            raise ValueError("You must assign an accessory to the driver, "
                             "before you can start it.")
        logger.info('Starting accessory %s on address %s, port %s.',
                    self.accessory.display_name, self.state.address,
                    self.state.port)

        # Start sending events to clients. This is done in a daemon thread, because:
        # - if the queue is blocked waiting on an empty queue, then there is nothing left
        #   for clean up.
        # - if the queue is currently sending an event to the client, then, when it has
        #   finished, it will check the run sentinel, see that it is set and break the
        #   loop. Alternatively, the server's server_close method will shutdown and close
        #   the socket, while sending is in progress, which will result abort the sending.
        logger.debug('Starting event thread.')
        self.send_event_thread = threading.Thread(daemon=True, target=self.send_events)
        self.send_event_thread.start()

        # Start listening for requests
        logger.debug('Starting server.')
        self.http_server_thread = threading.Thread(target=self.http_server.serve_forever)
        self.http_server_thread.start()

        # Advertise the accessory as a mDNS service.
        logger.debug('Starting mDNS.')
        self.mdns_service_info = AccessoryMDNSServiceInfo(
            self.accessory, self.state)
        self.advertiser.register_service(self.mdns_service_info)

        # Print accessory setup message
        if not self.state.paired:
            self.accessory.setup_message()

        # Start the accessory so it can do stuff.
        logger.debug('Starting accessory.')
        self.add_job(self.accessory.run)
        logger.debug('AccessoryDriver started successfully')

    def stop(self):
        """Method to stop pyhap."""
        self.loop.call_soon_threadsafe(
            self.loop.create_task, self.async_stop())

    async def async_stop(self):
        """Stops the AccessoryDriver and shutdown all remaining tasks."""
        await self.async_add_job(self._do_stop)
        logger.debug('Shutdown executors')
        self.executor.shutdown()
        self.loop.stop()
        logger.debug('Stop completed')

    def _do_stop(self):
        """Stop the accessory.

        1. Set the run sentinel.
        2. Call the stop method of the Accessory and wait for its thread to finish.
        3. Stop mDNS advertising.
        4. Stop HAP server.
        """
        # TODO: This should happen in a different order - mDNS, server, accessory. Need
        # to ensure that sending with a closed server will not crash the app.
        logger.info("Stopping accessory %s on address %s, port %s.",
                    self.accessory.display_name, self.state.address,
                    self.state.port)
        logger.debug("Setting stop events, stopping accessory and event sending")
        self.stop_event.set()
        self.loop.call_soon_threadsafe(self.aio_stop_event.set)
        self.add_job(self.accessory.stop)

        logger.debug("Stopping mDNS advertising")
        self.advertiser.unregister_service(self.mdns_service_info)
        self.advertiser.close()

        logger.debug("Stopping HAP server")
        self.http_server.shutdown()
        self.http_server.server_close()
        self.http_server_thread.join()

        logger.debug("AccessoryDriver stopped successfully")

    def add_job(self, target, *args):
        """Add job to executor pool."""
        if target is None:
            raise ValueError("Don't call add_job with None.")
        self.loop.call_soon_threadsafe(self.async_add_job, target, *args)

    @callback
    def async_add_job(self, target, *args):
        """Add job from within the event loop."""
        task = None

        if asyncio.iscoroutine(target):
            task = self.loop.create_task(target)
        elif is_callback(target):
            self.loop.call_soon(target, *args)
        elif iscoro(target):
            task = self.loop.create_task(target(*args))
        else:
            task = self.loop.run_in_executor(None, target, *args)

        return task

    @callback
    def async_run_job(self, target, *args):
        """Run job from within the event loop.

        In contract to `async_add_job`, `callbacks` get called immediately.
        """
        if not asyncio.iscoroutine(target) and is_callback(target):
            target(*args)
        else:
            self.async_add_job(target, *args)

    def add_accessory(self, accessory):
        """Add top level accessory to driver."""
        self.accessory = accessory
        if accessory.aid is None:
            accessory.aid = STANDALONE_AID
        elif accessory.aid != STANDALONE_AID:
            raise ValueError("Top-level accessory must have the AID == 1.")
        if os.path.exists(self.persist_file):
            logger.info("Loading Accessory state from `%s`", self.persist_file)
            self.load()
        else:
            logger.info("Storing Accessory state in `%s`", self.persist_file)
            self.persist()

    def subscribe_client_topic(self, client, topic, subscribe=True):
        """(Un)Subscribe the given client from the given topic, thread-safe.

        :param client: A client (address, port) tuple that should be subscribed.
        :type client: tuple <str, int>

        :param topic: The topic to which to subscribe.
        :type topic: str

        :param subscribe: Whether to subscribe or unsubscribe the client. Both subscribing
            an already subscribed client and unsubscribing a client that is not subscribed
            do nothing.
        :type subscribe: bool
        """
        with self.topic_lock:
            if subscribe:
                subscribed_clients = self.topics.get(topic)
                if subscribed_clients is None:
                    subscribed_clients = set()
                    self.topics[topic] = subscribed_clients
                subscribed_clients.add(client)
            else:
                if topic not in self.topics:
                    return
                subscribed_clients = self.topics[topic]
                subscribed_clients.discard(client)
                if not subscribed_clients:
                    del self.topics[topic]

    def publish(self, data, sender_client_addr=None):
        """Publishes an event to the client.

        The publishing occurs only if the current client is subscribed to the topic for
        the aid and iid contained in the data.

        :param data: The data to publish. It must at least contain the keys "aid" and
            "iid".
        :type data: dict
        """
        topic = get_topic(data[HAP_REPR_AID], data[HAP_REPR_IID])
        if topic not in self.topics:
            return

        data = {HAP_REPR_CHARS: [data]}
        bytedata = json.dumps(data).encode()
        self.event_queue.put((topic, bytedata, sender_client_addr))

    def send_events(self):
        """Start sending events from the queue to clients.

        This continues until self.run_sentinel is set. The method logs the average
        queue size for the past NUM_EVENTS_BEFORE_STATS. Enable debug logging to see this
        information.

        Whenever sending an event fails (i.e. HAPServer.push_event returns False), the
        intended client is removed from the set of subscribed clients for the topic.

        @note: This method blocks on Queue.get, waiting for something to come. Thus, if
        this is not run in a daemon thread or it is run on the main thread, the app will
        hang.
        """
        while not self.loop.is_closed():
            # Maybe consider having a pool of worker threads, each performing a send in
            # order to increase throughput.
            #
            # Clients that made the characteristic change are NOT susposed to get events
            # about the characteristic change as it can cause an HTTP disconnect and violates
            # the HAP spec
            #
            topic, bytedata, sender_client_addr = self.event_queue.get()
            subscribed_clients = self.topics.get(topic, [])
            logger.debug('Send event: topic(%s), data(%s), sender_client_addr(%s)', topic, bytedata, sender_client_addr)
            for client_addr in subscribed_clients.copy():
                if sender_client_addr and sender_client_addr == client_addr:
                    logger.debug('Skip sending event to client since its the client that made the characteristic change: %s', client_addr)
                    continue
                logger.debug('Sending event to client: %s', client_addr)
                pushed = self.http_server.push_event(bytedata, client_addr)
                if not pushed:
                    logger.debug('Could not send event to %s, probably stale socket.',
                                 client_addr)
                    # Maybe consider removing the client_addr from every topic?
                    self.subscribe_client_topic(client_addr, topic, False)
            self.event_queue.task_done()
            self.sent_events += 1
            self.accumulated_qsize += self.event_queue.qsize()

            if self.sent_events > self.NUM_EVENTS_BEFORE_STATS:
                logger.debug('Average queue size for the past %s events: %.2f',
                             self.sent_events, self.accumulated_qsize / self.sent_events)
                self.sent_events = 0
                self.accumulated_qsize = 0

    def config_changed(self):
        """Notify the driver that the accessory's configuration has changed.

        Persists the accessory, so that the new configuration is available on
        restart. Also, updates the mDNS advertisement, so that iOS clients know they need
        to fetch new data.
        """
        self.state.config_version += 1
        self.persist()
        self.update_advertisement()

    def update_advertisement(self):
        """Updates the mDNS service info for the accessory."""
        self.advertiser.unregister_service(self.mdns_service_info)
        self.mdns_service_info = AccessoryMDNSServiceInfo(
            self.accessory, self.state)
        time.sleep(0.1)  # Doing it right away can cause crashes.
        self.advertiser.register_service(self.mdns_service_info)

    def persist(self):
        """Saves the state of the accessory."""
        with open(self.persist_file, 'w') as fp:
            self.encoder.persist(fp, self.state)

    def load(self):
        """ """
        with open(self.persist_file, 'r') as fp:
            self.encoder.load_into(fp, self.state)

    def pair(self, client_uuid, client_public):
        """Called when a client has paired with the accessory.

        Persist the new accessory state.

        :param client_uuid: The client uuid.
        :type client_uuid: uuid.UUID

        :param client_public: The client's public key.
        :type client_public: bytes

        :return: Whether the pairing is successful.
        :rtype: bool
        """
        # TODO: Adding a client is a change in the acc. configuration. Then, should we
        # let the accessory call config_changed, which will persist and update mDNS?
        # See also unpair.
        logger.info("Paired with %s.", client_uuid)
        self.state.add_paired_client(client_uuid, client_public)
        self.persist()
        return True

    def unpair(self, client_uuid):
        """Removes the paired client from the accessory.

        Persist the new accessory state.

        :param client_uuid: The client uuid.
        :type client_uuid: uuid.UUID
        """
        logger.info("Unpairing client %s.", client_uuid)
        self.state.remove_paired_client(client_uuid)
        self.persist()

    def finish_pair(self):
        """Finishing pairing or unpairing.

        Updates the accessory and updates the mDNS service.

        The mDNS announcement must not be updated until AFTER
        the final pairing response is sent or homekit will
        see that the accessory is already paired and assume
        it should stop pairing.
        """
        # Safe mode added to avoid error during pairing, see
        # https://github.com/home-assistant/home-assistant/issues/14567
        #
        # This may no longer be needed now that we defer
        # updating the advertisement until after the final
        # pairing response is sent.
        #
        if not self.safe_mode:
            self.update_advertisement()

    def setup_srp_verifier(self):
        """Create an SRP verifier for the accessory's info."""
        # TODO: Move the below hard-coded values somewhere nice.
        ctx = get_srp_context(3072, hashlib.sha512, 16)
        verifier = SrpServer(ctx, b'Pair-Setup', self.state.pincode)
        self.srp_verifier = verifier

    def get_accessories(self):
        """Returns the accessory in HAP format.

        :return: An example HAP representation is:

        .. code-block:: python

           {
              "accessories": [
                 "aid": 1,
                 "services": [
                    "iid": 1,
                    "type": ...,
                    "characteristics": [{
                       "iid": 2,
                       "type": ...,
                       "description": "CurrentTemperature",
                       ...
                    }]
                 ]
              ]
           }

        :rtype: dict
        """
        hap_rep = self.accessory.to_HAP()
        if not isinstance(hap_rep, list):
            hap_rep = [hap_rep, ]
        logger.debug("Get accessories response: %s", hap_rep)
        return {HAP_REPR_ACCS: hap_rep}

    def get_characteristics(self, char_ids):
        """Returns values for the required characteristics.

        :param char_ids: A list of characteristic "paths", e.g. "1.2" is aid 1, iid 2.
        :type char_ids: list<str>

        :return: Status success for each required characteristic. For example:

        .. code-block:: python

           {
              "characteristics: [{
                 "aid": 1,
                 "iid": 2,
                 "status" 0
              }]
           }

        :rtype: dict
        """
        chars = []
        for aid_iid in char_ids:
            aid, iid = (int(i) for i in aid_iid.split("."))
            rep = {
                HAP_REPR_AID: aid,
                HAP_REPR_IID: iid,
                HAP_REPR_STATUS: SERVICE_COMMUNICATION_FAILURE,
            }

<<<<<<< HEAD
            if aid == STANDALONE_AID:
                char = self.accessory.iid_manager.get_obj(iid)
                available = True
            else:
                acc = self.accessory.accessories.get(aid)
                available = acc.available
                char = acc.iid_manager.get_obj(iid)

            if available:
                try:
                    rep[HAP_REPR_VALUE] = char.get_value()
                    rep[HAP_REPR_STATUS] = CHAR_STAT_OK
                except CharacteristicError:
                    logger.error("Error getting value for characteristic %s.", id)
=======
            try:
                if aid == STANDALONE_AID:
                    char = self.accessory.iid_manager.get_obj(iid)
                    available = True
                else:
                    acc = self.accessory.accessories.get(aid)
                    available = acc.available
                    char = acc.iid_manager.get_obj(iid)

                if available:
                    rep[HAP_REPR_VALUE] = char.get_value()
                    rep[HAP_REPR_STATUS] = CHAR_STAT_OK
            except CharacteristicError:
                logger.error("Error getting value for characteristic %s.", id)
            except Exception:  # pylint: disable=broad-except
                logger.exception("Unexpected error getting value for characteristic %s.", id)
>>>>>>> a7fb9a88

            chars.append(rep)
        logger.debug("Get chars response: %s", chars)
        return {HAP_REPR_CHARS: chars}

    def set_characteristics(self, chars_query, client_addr):
        """Called from ``HAPServerHandler`` when iOS configures the characteristics.

        :param chars_query: A configuration query. For example:

        .. code-block:: python

           {
              "characteristics": [{
                 "aid": 1,
                 "iid": 2,
                 "value": False, # Value to set
                 "ev": True # (Un)subscribe for events from this characteristics.
              }]
           }

        :type chars_query: dict
        """
        # TODO: Add support for chars that do no support notifications.
        service_callbacks = {}
        for cq in chars_query[HAP_REPR_CHARS]:
            aid, iid = cq[HAP_REPR_AID], cq[HAP_REPR_IID]
            char = self.accessory.get_characteristic(aid, iid)

            if HAP_PERMISSION_NOTIFY in cq:
                char_topic = get_topic(aid, iid)
                logger.debug(
                    "Subscribed client %s to topic %s", client_addr, char_topic
                )
                self.subscribe_client_topic(
                    client_addr, char_topic, cq[HAP_PERMISSION_NOTIFY]
                )

            if HAP_REPR_VALUE in cq:
                # TODO: status needs to be based on success of set_value
                char.client_update_value(cq[HAP_REPR_VALUE], client_addr)
                # For some services we want to send all the char value
                # changes at once.  This resolves an issue where we send
                # ON and then BRIGHTNESS and the light would go to 100%
                # and then dim to the brightness because each callback
                # would only send one char at a time.
                service = char.service

                if service and service.setter_callback:
                    service_name = service.display_name
                    service_callbacks.setdefault(aid, {})
                    service_callbacks[aid].setdefault(
                        service_name, [service.setter_callback, {}]
                    )
                    service_callbacks[aid][service_name][SERVICE_CALLBACK_DATA][
                        char.display_name
                    ] = cq[HAP_REPR_VALUE]

        for aid in service_callbacks:
            for service_name in service_callbacks[aid]:
                service_callbacks[aid][service_name][SERVICE_CALLBACK](
                    service_callbacks[aid][service_name][SERVICE_CALLBACK_DATA]
                )

    def signal_handler(self, _signal, _frame):
        """Stops the AccessoryDriver for a given signal.

        An AccessoryDriver can be registered as a signal handler with this method. For
        example, you can register it for a KeyboardInterrupt as follows:
        >>> import signal
        >>> signal.signal(signal.SIGINT, anAccDriver.signal_handler)

        Now, when the user hits Ctrl+C, the driver will stop its accessory, the HAP server
        and everything else that needs stopping and will exit gracefully.
        """
        try:
            self.stop()
        except Exception as e:
            logger.error("Could not stop AccessoryDriver because of error: %s", e)
            raise<|MERGE_RESOLUTION|>--- conflicted
+++ resolved
@@ -634,22 +634,6 @@
                 HAP_REPR_STATUS: SERVICE_COMMUNICATION_FAILURE,
             }
 
-<<<<<<< HEAD
-            if aid == STANDALONE_AID:
-                char = self.accessory.iid_manager.get_obj(iid)
-                available = True
-            else:
-                acc = self.accessory.accessories.get(aid)
-                available = acc.available
-                char = acc.iid_manager.get_obj(iid)
-
-            if available:
-                try:
-                    rep[HAP_REPR_VALUE] = char.get_value()
-                    rep[HAP_REPR_STATUS] = CHAR_STAT_OK
-                except CharacteristicError:
-                    logger.error("Error getting value for characteristic %s.", id)
-=======
             try:
                 if aid == STANDALONE_AID:
                     char = self.accessory.iid_manager.get_obj(iid)
@@ -666,7 +650,6 @@
                 logger.error("Error getting value for characteristic %s.", id)
             except Exception:  # pylint: disable=broad-except
                 logger.exception("Unexpected error getting value for characteristic %s.", id)
->>>>>>> a7fb9a88
 
             chars.append(rep)
         logger.debug("Get chars response: %s", chars)
