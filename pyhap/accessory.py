--- conflicted
+++ resolved
@@ -56,14 +56,9 @@
     def __repr__(self):
         """Return the representation of the accessory."""
         services = [s.display_name for s in self.services]
-<<<<<<< HEAD
-        return "<accessory display_name='{}' category='{}' services={}>" \
-            .format(self.display_name, self.category, services)
-=======
         return "<accessory display_name='{}' services={}>".format(
             self.display_name, services
         )
->>>>>>> b445b276
 
     def __getstate__(self):
         state = self.__dict__.copy()
@@ -198,24 +193,6 @@
         :rtype: str
         """
         payload = 0
-<<<<<<< HEAD
-        payload |= (0 & 0x7) # version
-
-        payload <<= 4
-        payload |=(0 & 0xf)  # reserved bits
-
-        payload <<= 8
-        payload |= (self.category & 0xff) # category
-
-        payload <<= 4
-        payload |= (2 & 0xf) # flags
-
-        payload <<= 27
-        payload |= (int(self.driver.state.pincode.replace(b'-', b''), 10) & 0x7fffffff)    # pincode
-
-        encoded_payload = base36.dumps(payload).upper()
-        encoded_payload = encoded_payload.rjust(9, '0')
-=======
         payload |= 0 & 0x7  # version
 
         payload <<= 4
@@ -231,7 +208,6 @@
         payload |= (
             int(self.driver.state.pincode.replace(b"-", b""), 10) & 0x7FFFFFFF
         )  # pincode
->>>>>>> b445b276
 
         encoded_payload = base36.dumps(payload).upper()
         encoded_payload = encoded_payload.rjust(9, "0")
