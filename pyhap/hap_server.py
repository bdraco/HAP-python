--- conflicted
+++ resolved
@@ -5,10 +5,7 @@
 
 import logging
 
-<<<<<<< HEAD
-=======
 from .util import callback
->>>>>>> 86861a43
 from .hap_protocol import HAPServerProtocol
 
 logger = logging.getLogger(__name__)
@@ -64,17 +61,12 @@
             self._addr_port[1],
         )
 
-<<<<<<< HEAD
-    def async_stop(self):
-        """Stop the server."""
-=======
     @callback
     def async_stop(self):
         """Stop the server.
 
         This method must be run in the event loop.
         """
->>>>>>> 86861a43
         self.server.close()
         for hap_server_protocol in list(self.connections.values()):
             if hap_server_protocol:
