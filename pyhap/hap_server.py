"""This module implements the communication of HAP.

The HAPServer is the point of contact to and from the world.
"""

<<<<<<< HEAD
import asyncio
=======
>>>>>>> e6678a23
import logging

from .hap_protocol import HAPServerProtocol

logger = logging.getLogger(__name__)


class HAPServer:
    """Point of contact for HAP clients.

    The HAPServer handles all incoming client requests (e.g. pair) and also handles
    communication from Accessories to clients (value changes). The outbound communication
    is something like HTTP push.

    @note: Client requests responses as well as outgoing event notifications happen through
    the same socket for the same client. This introduces a race condition - an Accessory
    decides to push a change in current temperature, while in the same time the HAP client
    decides to query the state of the Accessory. To overcome this the HAPSocket class
    implements exclusive access to the send methods.
    """

    EVENT_MSG_STUB = (
        b"EVENT/1.0 200 OK\r\n"
        b"Content-Type: application/hap+json\r\n"
        b"Content-Length: "
    )

    @classmethod
    def create_hap_event(cls, bytesdata):
        """Creates a HAP HTTP EVENT response for the given data.

        @param data: Payload of the request.
        @type data: bytes
        """
        return (
            cls.EVENT_MSG_STUB
            + str(len(bytesdata)).encode("utf-8")
            + b"\r\n" * 2
            + bytesdata
        )

    def __init__(self, addr_port, accessory_handler):
        """Create a HAP Server."""
        self._addr_port = addr_port
        self.connections = {}  # (address, port): socket
        self.accessory_handler = accessory_handler
        self.server = None
        self._serve_task = None

    async def async_start(self, loop):
        """Start the http-hap server."""
        self.server = await loop.create_server(
            lambda: HAPServerProtocol(loop, self.connections, self.accessory_handler),
            self._addr_port[0],
            self._addr_port[1],
        )

    def async_stop(self):
        """Stop the server."""
        self.server.close()
        for hap_server_protocol in list(self.connections.values()):
            if hap_server_protocol:
                hap_server_protocol.close()
        self.connections.clear()

    def push_event(self, bytesdata, client_addr):
        """Send an event to the current connection with the provided data.

        :param bytesdata: The data to send.
        :type bytesdata: bytes

        :param client_addr: A client (address, port) tuple to which to send the data.
        :type client_addr: tuple <str, int>

        :return: True if sending was successful, False otherwise.
        :rtype: bool
        """
        hap_server_protocol = self.connections.get(client_addr)
        if hap_server_protocol is None:
            logger.debug("No socket for %s", client_addr)
            return False
        hap_server_protocol.write(self.create_hap_event(bytesdata))
        return True<|MERGE_RESOLUTION|>--- conflicted
+++ resolved
@@ -3,10 +3,6 @@
 The HAPServer is the point of contact to and from the world.
 """
 
-<<<<<<< HEAD
-import asyncio
-=======
->>>>>>> e6678a23
 import logging
 
 from .hap_protocol import HAPServerProtocol
