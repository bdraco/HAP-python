--- conflicted
+++ resolved
@@ -463,13 +463,9 @@
         elif sequence == b"\x03":
             self._pair_verify_two(tlv_objects)
         else:
-<<<<<<< HEAD
-            raise ValueError("Unknown pairing sequence of %s during pair verify" % (sequence))
-=======
             raise ValueError(
                 "Unknown pairing sequence of %s during pair verify" % (sequence)
             )
->>>>>>> 4ee93b3b
 
     def _pair_verify_one(self, tlv_objects):
         """Generate new session key pair and send a proof to the client.
@@ -643,13 +639,9 @@
         elif request_type == 4:
             self._handle_remove_pairing(tlv_objects)
         else:
-<<<<<<< HEAD
-            raise ValueError("Unknown pairing request type of %s during pair verify" % (request_type))
-=======
             raise ValueError(
                 "Unknown pairing request type of %s during pair verify" % (request_type)
             )
->>>>>>> 4ee93b3b
 
     def _handle_add_pairing(self, tlv_objects):
         """Update client information."""
@@ -761,19 +753,7 @@
         The received full cipher blocks are decrypted and returned and partial cipher
         blocks are buffered locally.
         """
-<<<<<<< HEAD
-        assert not flags
-
-        if buflen == 0:
-            # If the reads get aligned just right, it possible that we
-            # could be asked to read zero bytes. Since we do not want to block
-            # we return an empty bytes string.
-            return b""
-
-        result = self.curr_decrypted
-=======
         result = b""
->>>>>>> 4ee93b3b
 
         # If we do not have a partial decrypted block
         # read the next one
