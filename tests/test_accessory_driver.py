"""Tests for pyhap.accessory_driver."""
import tempfile
from unittest.mock import patch

import pytest

from pyhap.accessory import Accessory, STANDALONE_AID
from pyhap.accessory_driver import AccessoryDriver


@pytest.fixture
def driver():
    with patch('pyhap.accessory_driver.HAPServer'), \
        patch('pyhap.accessory_driver.Zeroconf'), \
            patch('pyhap.accessory_driver.AccessoryDriver.persist'):
        yield AccessoryDriver()


def test_auto_add_aid_mac(driver):
    acc = Accessory(driver, 'Test Accessory')
    driver.add_accessory(acc)
    assert acc.aid == STANDALONE_AID
    assert driver.state.mac is not None


def test_not_standalone_aid(driver):
    acc = Accessory(driver, 'Test Accessory', aid=STANDALONE_AID + 1)
    with pytest.raises(ValueError):
        driver.add_accessory(acc)


def test_persist_load():
    with tempfile.NamedTemporaryFile(mode='r+') as file:
        with patch('pyhap.accessory_driver.HAPServer'), \
                patch('pyhap.accessory_driver.Zeroconf'):
            driver = AccessoryDriver(port=51234, persist_file=file.name)
            driver.persist()
            pk = driver.state.public_key
            # Re-start driver with a "new" accessory. State gets loaded into
            # the new accessory.
            driver = AccessoryDriver(port=51234, persist_file=file.name)
            driver.load()
    assert driver.state.public_key == pk

def test_start_stop_sync_acc(driver):
    class Acc(Accessory):
        running = True

        @Accessory.run_at_interval(0)
        def run(self):
            self.running = False
            driver.stop()

        def setup_message(self):
            pass

    acc = Acc(driver, 'TestAcc')
    driver.add_accessory(acc)
    driver.start()
    assert not acc.running


def test_start_stop_async_acc(driver):
    class Acc(Accessory):

        @Accessory.run_at_interval(0)
        async def run(self):
            driver.stop()

        def setup_message(self):
            pass

    acc = Acc(driver, 'TestAcc')
    driver.add_accessory(acc)
    driver.start()
    assert driver.loop.is_closed()

<<<<<<< HEAD
=======

>>>>>>> c8ffd07c
def test_send_events(driver):
    class LoopMock():
        runcount = 0

        def is_closed(self):
<<<<<<< HEAD
            import sys
=======
>>>>>>> c8ffd07c
            self.runcount += 1
            if self.runcount > 1:
                return True
            return False

    class HapServerMock():
        pushed_events = []

        def push_event(self, bytedata, client_addr):
            self.pushed_events.extend([[bytedata, client_addr]])
            return 1

        def get_pushed_events(self):
            return self.pushed_events

    driver.http_server = HapServerMock()
    driver.loop = LoopMock()
<<<<<<< HEAD
    driver.topics = {"mocktopic":["client1","client2","client3"]}
    driver.event_queue.put(("mocktopic","bytedata","client1"))
    driver.send_events()

    # Only client2 and client3 get the event when client1 sent it
    assert driver.http_server.get_pushed_events() == [["bytedata","client2"],["bytedata","client3"]]
=======
    driver.topics = {"mocktopic": ["client1", "client2", "client3"]}
    driver.event_queue.put(("mocktopic", "bytedata", "client1"))
    driver.send_events()

    # Only client2 and client3 get the event when client1 sent it
    assert (driver.http_server.get_pushed_events() ==
            [["bytedata", "client2"], ["bytedata", "client3"]])
>>>>>>> c8ffd07c
<|MERGE_RESOLUTION|>--- conflicted
+++ resolved
@@ -42,6 +42,7 @@
             driver.load()
     assert driver.state.public_key == pk
 
+
 def test_start_stop_sync_acc(driver):
     class Acc(Accessory):
         running = True
@@ -75,19 +76,12 @@
     driver.start()
     assert driver.loop.is_closed()
 
-<<<<<<< HEAD
-=======
 
->>>>>>> c8ffd07c
 def test_send_events(driver):
     class LoopMock():
         runcount = 0
 
         def is_closed(self):
-<<<<<<< HEAD
-            import sys
-=======
->>>>>>> c8ffd07c
             self.runcount += 1
             if self.runcount > 1:
                 return True
@@ -105,19 +99,10 @@
 
     driver.http_server = HapServerMock()
     driver.loop = LoopMock()
-<<<<<<< HEAD
-    driver.topics = {"mocktopic":["client1","client2","client3"]}
-    driver.event_queue.put(("mocktopic","bytedata","client1"))
-    driver.send_events()
-
-    # Only client2 and client3 get the event when client1 sent it
-    assert driver.http_server.get_pushed_events() == [["bytedata","client2"],["bytedata","client3"]]
-=======
     driver.topics = {"mocktopic": ["client1", "client2", "client3"]}
     driver.event_queue.put(("mocktopic", "bytedata", "client1"))
     driver.send_events()
 
     # Only client2 and client3 get the event when client1 sent it
     assert (driver.http_server.get_pushed_events() ==
-            [["bytedata", "client2"], ["bytedata", "client3"]])
->>>>>>> c8ffd07c
+            [["bytedata", "client2"], ["bytedata", "client3"]])