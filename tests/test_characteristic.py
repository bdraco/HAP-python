"""Tests for pyhap.characteristic."""
from unittest.mock import Mock, patch, ANY
from uuid import uuid1

import pytest

from pyhap.characteristic import (
    Characteristic, HAP_FORMAT_INT, HAP_FORMAT_DEFAULTS, HAP_PERMISSION_READ)

PROPERTIES = {
    'Format': HAP_FORMAT_INT,
    'Permissions': [HAP_PERMISSION_READ]
}


def get_char(props, valid=None, min_value=None, max_value=None):
    """Return a char object with given parameters."""
    if valid:
        props['ValidValues'] = valid
    if min_value:
        props['minValue'] = min_value
    if max_value:
        props['maxValue'] = max_value
    return Characteristic(display_name='Test Char', type_id=uuid1(),
                          properties=props)


def test_repr():
    """Test representation of a characteristic."""
    char = get_char(PROPERTIES.copy())
    del char.properties['Permissions']
    assert char.__repr__() == \
        '<characteristic display_name=Test Char value=0 ' \
        'properties={\'Format\': \'int\'}>'


def test_default_value():
    """Test getting the default value for a specific format."""
    char = get_char(PROPERTIES.copy())
    assert char.value == HAP_FORMAT_DEFAULTS[PROPERTIES['Format']]


def test_get_default_value():
    """Test getting the default value for valid values."""
    valid_values = {'foo': 2, 'bar': 3}
    char = get_char(PROPERTIES.copy(), valid=valid_values)
    assert char.value == 2
    assert char.value in valid_values.values()
    char = get_char(PROPERTIES.copy(), min_value=3, max_value=10)
    assert char.value == 3


def test_to_valid_value():
    """Test function to test if value is valid and saved correctly."""
    char = get_char(PROPERTIES.copy(), valid={'foo': 2, 'bar': 3},
                    min_value=2, max_value=7)
    with pytest.raises(ValueError):
        char.to_valid_value(1)
    assert char.to_valid_value(2) == 2

    del char.properties['ValidValues']
    for value in ('2', None):
        with pytest.raises(ValueError):
            char.to_valid_value(value)
    assert char.to_valid_value(1) == 2
    assert char.to_valid_value(5) == 5
    assert char.to_valid_value(8) == 7

    char.properties['Format'] = 'string'
    assert char.to_valid_value(24) == '24'

    char.properties['Format'] = 'bool'
    assert char.to_valid_value(1) is True
    assert char.to_valid_value(0) is False

    char.properties['Format'] = 'dictionary'
    assert char.to_valid_value({'a': 1}) == {'a': 1}


def test_override_properties_properties():
    """Test if overriding the properties works."""
    new_properties = {'minValue': 10, 'maxValue': 20, 'step': 1}
    char = get_char(PROPERTIES.copy(), min_value=0, max_value=1)
    char.override_properties(properties=new_properties)
    assert char.properties['minValue'] == new_properties['minValue']
    assert char.properties['maxValue'] == new_properties['maxValue']
    assert char.properties['step'] == new_properties['step']


def test_override_properties_valid_values():
    """Test if overriding the properties works for valid values."""
    new_valid_values = {'foo2': 2, 'bar2': 3}
    char = get_char(PROPERTIES.copy(), valid={'foo': 1, 'bar': 2})
    char.override_properties(valid_values=new_valid_values)
    assert char.properties['ValidValues'] == new_valid_values


def test_override_properties_error():
    """Test that method throws an error if no arguments have been passed."""
    char = get_char(PROPERTIES.copy())
    with pytest.raises(ValueError):
        char.override_properties()


def test_set_value():
    """Test setting the value of a characteristic."""
    path = 'pyhap.characteristic.Characteristic.notify'
    char = get_char(PROPERTIES.copy(), min_value=3, max_value=7)

    with patch(path) as mock_notify:
        char.set_value(5)
        assert char.value == 5
        assert mock_notify.called is False

        char.broker = Mock()
        char.set_value(8, should_notify=False)
        assert char.value == 7
        assert mock_notify.called is False

        char.set_value(1)
        assert char.value == 3
        assert mock_notify.call_count == 1


def test_client_update_value():
    """Test updating the characteristic value with call from the driver."""
    path_notify = 'pyhap.characteristic.Characteristic.notify'
    char = get_char(PROPERTIES.copy())

    with patch(path_notify) as mock_notify:
        char.client_update_value(4)
        assert char.value == 4
        with patch.object(char, 'setter_callback') as mock_callback:
            char.client_update_value(3)

    assert char.value == 3
    assert mock_notify.call_count == 2
    mock_callback.assert_called_with(3)

    with patch(path_notify) as mock_notify:
        char.client_update_value(9, "mock_client_addr")
        assert char.value == 9
        mock_notify.assert_called_once_with("mock_client_addr")
<<<<<<< HEAD
=======

>>>>>>> c8ffd07c

def test_notify():
    """Test if driver is notified correctly about a changed characteristic."""
    char = get_char(PROPERTIES.copy())

    char.value = 2
    with pytest.raises(AttributeError):
        char.notify()

    with patch.object(char, 'broker') as mock_broker:
        char.notify()
    mock_broker.publish.assert_called_with(2, char, None)

    with patch.object(char, 'broker') as mock_broker:
        char.notify("mock_client_addr")
    mock_broker.publish.assert_called_with(2, char, "mock_client_addr")
<<<<<<< HEAD

=======
>>>>>>> c8ffd07c


def test_to_HAP_numberic():
    """Test created HAP representation for numeric formats."""
    char = get_char(PROPERTIES.copy(), min_value=1, max_value=2)
    with patch.object(char, 'broker') as mock_broker:
        mock_iid = mock_broker.iid_manager.get_iid
        mock_iid.return_value = 2
        hap_repr = char.to_HAP()
        mock_iid.assert_called_with(char)

    assert hap_repr == {
        'iid': 2,
        'type': ANY,
        'description': 'Test Char',
        'perms': ['pr'],
        'format': 'int',
        'maxValue': 2,
        'minValue': 1,
        'value': 1,
    }


def test_to_HAP_valid_values():
    """Test created HAP representation for valid values constraint."""
    char = get_char(PROPERTIES.copy(), valid={'foo': 0, 'bar': 2, 'baz': 1})
    with patch.object(char, 'broker') as mock_broker:
        mock_broker.iid_manager.get_iid.return_value = 2

        hap_repr = char.to_HAP()

    assert 'valid-values' in hap_repr
    assert hap_repr['valid-values'] == [0, 1, 2]


def test_to_HAP_string():
    """Test created HAP representation for strings."""
    char = get_char(PROPERTIES.copy())
    char.properties['Format'] = 'string'
    char.value = 'aaa'
    with patch.object(char, 'broker'):
        hap_repr = char.to_HAP()
    assert hap_repr['format'] == 'string'
    assert 'maxLen' not in hap_repr

    char.value = 'aaaaaaaaaabbbbbbbbbbccccccccccddddddddddeeeeeeeeee' \
        'ffffffffffgggggggggg'
    with patch.object(char, 'broker'):
        hap_repr = char.to_HAP()
    assert hap_repr['maxLen'] == 70
    assert hap_repr['value'] == char.value


def test_to_HAP_bool():
    """Test created HAP representation for booleans."""
    char = get_char(PROPERTIES.copy())
    char.properties['Format'] = 'bool'
    with patch.object(char, 'broker'):
        hap_repr = char.to_HAP()
    assert hap_repr['format'] == 'bool'

    char.properties['Permissions'] = []
    with patch.object(char, 'broker'):
        hap_repr = char.to_HAP()
    assert 'value' not in hap_repr


def test_from_dict():
    """Test creating a characteristic object from a dictionary."""
    uuid = uuid1()
    json_dict = {
        'UUID': str(uuid),
        'Format': 'int',
        'Permissions': 'read',
    }

    char = Characteristic.from_dict('Test Char', json_dict)
    assert char.display_name == 'Test Char'
    assert char.type_id == uuid
    assert char.properties == {'Format': 'int', 'Permissions': 'read'}<|MERGE_RESOLUTION|>--- conflicted
+++ resolved
@@ -141,10 +141,7 @@
         char.client_update_value(9, "mock_client_addr")
         assert char.value == 9
         mock_notify.assert_called_once_with("mock_client_addr")
-<<<<<<< HEAD
-=======
-
->>>>>>> c8ffd07c
+
 
 def test_notify():
     """Test if driver is notified correctly about a changed characteristic."""
@@ -161,10 +158,6 @@
     with patch.object(char, 'broker') as mock_broker:
         char.notify("mock_client_addr")
     mock_broker.publish.assert_called_with(2, char, "mock_client_addr")
-<<<<<<< HEAD
-
-=======
->>>>>>> c8ffd07c
 
 
 def test_to_HAP_numberic():
